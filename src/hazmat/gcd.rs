use crypto_bigint::{Integer, Limb, NonZero, Word};

/// Calculates the greatest common divisor of `n` and `m`.
/// By definition, `gcd(0, m) == m`.
/// `n` must be non-zero.
pub(crate) fn gcd_vartime<T: Integer>(n: &T, m: NonZero<Word>) -> Word {
    let m = m.get();
    // This we can check since it doesn't affect the return type,
    // even though `n` will not be 0 either in the application.
    if n.is_zero().into() {
        return m;
    }

    // Normalize input: the resulting (a, b) are both small, a >= b, and b != 0.
    let (a, b): (Word, Word) = if n.bits() > Word::BITS {
        // `m` is non-zero, so we can unwrap.
        let r = n.rem_limb(NonZero::new(Limb::from(m)).expect("divisor should be non-zero here"));
        (m, r.0)
    } else {
        // In this branch `n` is `Word::BITS` bits or shorter,
        // so we can safely take the first limb.
        let n = n.as_ref()[0].0;
        if n > m {
            (n, m)
        } else {
            (m, n)
        }
    };

    // Now do standard binary GCD on the two u64s
    binary_gcd(a, b)
}

// Binary GCD lifted verbatim from [1], minus the base checks.
// The identities mentioned in the comments are the following:
// 1. `gcd(n, 0) = n`: everything divides 0 and n is the largest number that divides n.
// 2. `gcd(2n, 2m) = 2*gcd(n, m)`: 2 is a common divisor
// 3. `gcd(n, 2m) = gcd(n, m)` if m is odd: 2 is then not a common divisor.
// 4. `gcd(n, m) = gcd(n, m - n)` if n, m odd and n <= m
//
// As GCD is commutative `gcd(n, m) = gcd(m, n)` those identities still apply if the operands are swapped.
//
// [1]: https://en.wikipedia.org/wiki/Binary_GCD_algorithm
fn binary_gcd(mut n: Word, mut m: Word) -> Word {
    // Using identities 2 and 3:
    // gcd(2ⁱn, 2ʲm) = 2ᵏ gcd(n, m) with n, m odd and k = min(i, j)
    // 2ᵏ is the greatest power of two that divides both 2ⁱn and 2ʲm
    let i = n.trailing_zeros();
    n >>= i;
    let j = m.trailing_zeros();
    m >>= j;
    let k = core::cmp::min(i, j);

    loop {
        // Swap if necessary so n ≤ m
        if n > m {
            core::mem::swap(&mut n, &mut m);
        }

        // Identity 4: gcd(n, m) = gcd(n, m-n) as n ≤ m and n, m are both odd
        m -= n;
        // m is now even

        if m == 0 {
            // Identity 1: gcd(n, 0) = n
            // The shift by k is necessary to add back the 2ᵏ factor that was removed before the loop
            return n << k;
        }

        // Identity 3: gcd(n, 2ʲ m) = gcd(n, m) as n is odd
        m >>= m.trailing_zeros();
    }
}

#[cfg(test)]
mod tests {
    use crypto_bigint::{NonZero, Word, U128};
    use num_bigint::BigUint;
    use num_integer::Integer;
    use proptest::prelude::*;

    use super::gcd_vartime;

    #[test]
    fn corner_cases() {
<<<<<<< HEAD
        assert_eq!(gcd_vartime(&U128::from(0u64), 5), 5);
        assert_eq!(gcd_vartime(&U128::from(1u64), 11 * 13 * 19), 1);
        assert_eq!(gcd_vartime(&U128::from(7u64 * 11 * 13), 1), 1);
        assert_eq!(gcd_vartime(&U128::from(7u64 * 11 * 13), 11 * 13 * 19), 11 * 13);
=======
        assert_eq!(gcd_vartime(&U128::from(0u64), NonZero::new(5).unwrap()), 5);
        assert_eq!(
            gcd_vartime(&U128::from(1u64), NonZero::new(11 * 13 * 19).unwrap()),
            1
        );
        assert_eq!(
            gcd_vartime(&U128::from(7u64 * 11 * 13), NonZero::new(1).unwrap()),
            1
        );
        assert_eq!(
            gcd_vartime(
                &U128::from(7u64 * 11 * 13),
                NonZero::new(11 * 13 * 19).unwrap()
            ),
            11 * 13
        );
>>>>>>> d4941e9b
    }

    prop_compose! {
        fn uint()(bytes in any::<[u8; 16]>()) -> U128 {
            U128::from_le_slice(&bytes) | U128::ONE
        }
    }

    proptest! {
        #[test]
        fn fuzzy(m in any::<Word>(), n in uint()) {
            if m == 0 {
                return Ok(());
            }

            let m_bi = BigUint::from(m);
            let n_bi = BigUint::from_bytes_be(n.to_be_bytes().as_ref());
            let gcd_ref: Word = n_bi.gcd(&m_bi).try_into().unwrap();

            let gcd_test = gcd_vartime(&n, NonZero::new(m).unwrap());
            assert_eq!(gcd_test, gcd_ref);
        }
    }
}<|MERGE_RESOLUTION|>--- conflicted
+++ resolved
@@ -83,29 +83,13 @@
 
     #[test]
     fn corner_cases() {
-<<<<<<< HEAD
-        assert_eq!(gcd_vartime(&U128::from(0u64), 5), 5);
-        assert_eq!(gcd_vartime(&U128::from(1u64), 11 * 13 * 19), 1);
-        assert_eq!(gcd_vartime(&U128::from(7u64 * 11 * 13), 1), 1);
-        assert_eq!(gcd_vartime(&U128::from(7u64 * 11 * 13), 11 * 13 * 19), 11 * 13);
-=======
         assert_eq!(gcd_vartime(&U128::from(0u64), NonZero::new(5).unwrap()), 5);
+        assert_eq!(gcd_vartime(&U128::from(1u64), NonZero::new(11 * 13 * 19).unwrap()), 1);
+        assert_eq!(gcd_vartime(&U128::from(7u64 * 11 * 13), NonZero::new(1).unwrap()), 1);
         assert_eq!(
-            gcd_vartime(&U128::from(1u64), NonZero::new(11 * 13 * 19).unwrap()),
-            1
-        );
-        assert_eq!(
-            gcd_vartime(&U128::from(7u64 * 11 * 13), NonZero::new(1).unwrap()),
-            1
-        );
-        assert_eq!(
-            gcd_vartime(
-                &U128::from(7u64 * 11 * 13),
-                NonZero::new(11 * 13 * 19).unwrap()
-            ),
+            gcd_vartime(&U128::from(7u64 * 11 * 13), NonZero::new(11 * 13 * 19).unwrap()),
             11 * 13
         );
->>>>>>> d4941e9b
     }
 
     prop_compose! {
